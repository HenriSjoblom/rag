# app/main.py
from fastapi import FastAPI
from fastapi.middleware.cors import CORSMiddleware
from contextlib import asynccontextmanager

from app.routers import router as gateway_router
<<<<<<< HEAD
from app.config import Settings
from app.services.http_client import lifespan_http_client
from app.deps import get_settings


settings: Settings = get_settings()

@asynccontextmanager
async def lifespan(app: FastAPI):
    async with lifespan_http_client(app, timeout=settings.HTTP_CLIENT_TIMEOUT):
        yield


app = FastAPI(
    title="API Gateway Service",
    description="Orchestrates RAG pipeline.",
    version="1.0.0"
)

# Include API routers
app.include_router(gateway_router, prefix="/api/v1")
=======
from app.config import settings

app = FastAPI(
    title="API Gateway Service",
    description="Orchestrates RAG pipeline.",
    version="1.0.0"
)

# Include API routers
app.include_router(gateway_router, prefix="/api/v0")

# Add cors middleware
origins = [
     "http://localhost",
     "http://localhost:3000",
]
app.add_middleware(
     CORSMiddleware,
     allow_origins=origins,
     allow_credentials=True,
     allow_methods=["*"],
     allow_headers=["*"]
)
>>>>>>> fdc028e9

@app.get("/health", tags=["health"])
async def health_check():
    """Basic health check endpoint."""
    return {"status": "ok"}<|MERGE_RESOLUTION|>--- conflicted
+++ resolved
@@ -4,7 +4,6 @@
 from contextlib import asynccontextmanager
 
 from app.routers import router as gateway_router
-<<<<<<< HEAD
 from app.config import Settings
 from app.services.http_client import lifespan_http_client
 from app.deps import get_settings
@@ -26,17 +25,6 @@
 
 # Include API routers
 app.include_router(gateway_router, prefix="/api/v1")
-=======
-from app.config import settings
-
-app = FastAPI(
-    title="API Gateway Service",
-    description="Orchestrates RAG pipeline.",
-    version="1.0.0"
-)
-
-# Include API routers
-app.include_router(gateway_router, prefix="/api/v0")
 
 # Add cors middleware
 origins = [
@@ -50,7 +38,6 @@
      allow_methods=["*"],
      allow_headers=["*"]
 )
->>>>>>> fdc028e9
 
 @app.get("/health", tags=["health"])
 async def health_check():
